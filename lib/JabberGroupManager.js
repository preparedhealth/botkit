<<<<<<< HEAD
=======
const caps = require('node-xmpp-caps');
>>>>>>> cea70edc
const Stanza = require('node-xmpp-client').Stanza;
const MD5 = require('md5');

var crypto = require('crypto')
    , Element = require('ltx').Element;

function sortProperty(array, property) {
    array.sort(function (a, b) {
        if (a[property] > b[property]) {
            return -1;
        }
        if (a[property] < b[property]) {
            return 1;
        }
        return 0;
    });
}

function sortIdentities(ids) {
    sortProperty(ids, 'category');
    sortProperty(ids, 'type');
    sortProperty(ids, 'lang');
}

/**
 * Capabilities
 *
 * @param {String} node Software identifier
 * @param {String} [hash=sha-1] Hash to generate the version string (only sha-1 supported as of now)
 * @constructor
 */
function Caps(node, hash) {
    this.hash = (hash || 'sha-1').toLowerCase();

    if (this.hash !== 'sha-1') {
        throw new Error('Invalid argument provided for hash. Only sha-1 suported');
    }

    this.node = node;
    this.identities = [];
    this.features = [];
}

/**
 * Add an identity
 *
 * @param {String} category
 * @param {String} type
 * @param {String} [name]
 * @param {String} [lang]
 *
 * @returns {Caps}
 */
Caps.prototype.addIdentity = function (category, type, name, lang) {
    this.identities.push({
        category: category,
        type: type,
        lang: lang,
        name: name
    });

    return this;
};

/**
 * Add supported feature
 *
 * @param {String} name Feature name (aka 'var')
 *
 * @returns {Caps}
 */
Caps.prototype.addFeature = function (name) {
    this.features.push(name);

    return this;
};

/**
 * Generates the version hash
 * @returns {String}
 */
Caps.prototype.generateVersionHash = function () {
    var str = '';

    sortIdentities(this.identities);
    this.features.sort();

    this.identities.forEach(function (id) {
        str += id.category + '/' + id.type + '/' +
            (id.lang || '') + '/' + (id.name || '');
        str += '<';
    });
    str += this.features.join('<');
    str += '<';

    var ver = crypto.createHash('sha1');
    ver.update(str);
    ver = ver.digest('base64').toString();
    return ver;
};

/**
 * Creates a 'c' node to be used in presence stanzas.
 *
 * @returns {Object}
 */
Caps.prototype.toCapsNode = function () {
    return new Element('c', {
        xmlns: 'http://jabber.org/protocol/caps',
        hash: this.hash,
        node: this.node,
        ver: this.generateVersionHash()
    });
};

/**
 * Generates a disco#info query node from the identities and features we got.
 *
 * @returns {Element}
 */
Caps.prototype.toQueryNode = function () {
    var el = new Element('query', {
        xmlns: 'http://jabber.org/protocol/disco#info',
        node: this.node + '#' + this.generateVersionHash()
    });

    this.identities.forEach(function (id) {
        el.c('identity', id).up();
    });
    this.features.forEach(function (name) {
        el.c('feature', {
            var: name
        }).up();
    });

    return el;
};

/**
 * Creates a {Caps} from an XML node
 *
 * @param {Object} node
 *
 * @returns {Caps}
 */
function fromQueryNode(query) {
    var node = query.attrs.node.split('#')[0];
    var caps = new Caps(node);
    var identities = query.getChildren('identity');
    var features = query.getChildren('feature');

    identities.forEach(function (id) {
        caps.addIdentity(id.attrs.category, id.attrs.type, id.attrs.name, id.attrs.lang);
    });
    features.forEach(function (feature) {
        caps.addFeature(feature.attrs.var);
    });

    return caps;
}

function JabberGroupManager(config, xmpp, bot, controller) {
    var group_manager = {
        config: config || {},
    };

    var joinedRoomsPasswordMap = new Map();
    var joinedPersistRoomsId = new Set();
    var joinedRoomsId = new Set();

    const bot_caps_node_addr = 'http://protocols.cisco.com/jabber-bot';
    var bot_caps = createCapsNode(bot_caps_node_addr);

    xmpp.on('online', function(data) {
        publishCapabilities();
        joinPresetRooms();
    });

    xmpp.on('stanza', function(stanza) {
        if (stanza.is('iq')) {
            handleCapabilityIq(stanza);
            handleRoomDiscoQueryIq(stanza);
        } else if (stanza.is('message')) {
            handleInviteMessage(stanza);
        } else if (stanza.is('presence')) {
            handleMembershipPresence(stanza);
        }
    });

    function createCapsNode(caps_node_addr) {
        var bot_caps = new Caps(caps_node_addr);
        bot_caps.addIdentity('client', 'bot', 'Cisco Jabber Bot');
        bot_caps.addFeature('http://jabber.org/protocol/caps');
        bot_caps.addFeature('http://jabber.org/protocol/disco#info');
        bot_caps.addFeature('http://jabber.org/protocol/disco#items');
        bot_caps.addFeature('http://jabber.org/protocol/muc');
        return bot_caps;
    };

    function publishCapabilities() {
        let presence_stanza = new Stanza('presence');
        presence_stanza.cnode(bot_caps.toCapsNode());
        xmpp.conn.send(presence_stanza);
    };

    function joinPresetRooms() {
        if (config.group && config.group.rooms) {
            for (let i = 0; i < config.group.rooms.length; i++) {
                let room_id = config.group.rooms[i].id;
                let password = config.group.rooms[i].password;
                if (!joinedRoomsId.has(getBareRoomId(room_id))) {
                    joinedRoomsPasswordMap.set(getBareRoomId(room_id), password);
                    xmpp.join(room_id, password);
                }
            }
        }

        controller.storage.teams.all(function(err, rooms) {
            for (let i = 0; i < rooms.length; i++) {
                let room = rooms[i];
                if (room.type === 'joined_persist_rooms') {
                    let room_id = room.room_id + '/' + bot.client_jid;
                    let password = room.password;
                    if (!joinedRoomsId.has(getBareRoomId(room_id))) {
                        joinedRoomsPasswordMap.set(getBareRoomId(room_id), password);
                        xmpp.join(room_id, password);
                    }
                }
            }
        });
    };

    function handleCapabilityIq(stanza) {
        if (stanza.type === 'get') {
            let query = stanza.getChild('query', 'http://jabber.org/protocol/disco#info');
            if (query) {
                let caps_node = query.attrs.node;
                if (caps_node) {
                    let caps_node_addr = caps_node.split('#')[0];
                    if (bot_caps_node_addr == caps_node_addr) {
                        let from = stanza.attrs.from;
                        let to = stanza.attrs.to;
                        let result = bot_caps.toQueryNode();
                        let disco_id = stanza.id ? stanza.id : 'disco1';
                        let iq_stanza = new Stanza('iq', { 'id': disco_id, 'type': 'result', 'to': from, 'from': to });
                        iq_stanza.cnode(bot_caps.toQueryNode());
                        xmpp.conn.send(iq_stanza);
                    }
                }
            }
        }
    };

    function handleRoomDiscoQueryIq(stanza) {
        if (stanza.attrs.type !== 'result')
            return;
        if (stanza.attrs.id !== 'room_disco1')
            return;
        let jid = stanza.attrs.to;
        if (!jid)
            return;
        let bareJid = jid.split('/')[0];
        if (bareJid !== bot.client_jid)
            return;

        let query = stanza.getChild('query', 'http://jabber.org/protocol/disco#info');
        if (!query)
            return;

        let room_id = stanza.attrs.from;
        if (!room_id)
            return;

        let features = query.getChildren('feature');
        for (let i = 0; i < features.length; i++) {
            let feature = features[i];
            if (feature.attrs.var === 'persistent' ||
                feature.attrs.var === 'muc_persistent') {
                joinedPersistRoomsId.add(getBareRoomId(room_id));
                let password = joinedRoomsPasswordMap.get(getBareRoomId(room_id));
                saveJoinPersistRooms(getBareRoomId(room_id), password);
                return;
            }
        }
    };

    function handleInviteMessage(stanza) {
        let muc_message = stanza.getChild('x', 'http://jabber.org/protocol/muc#user');
        if (!muc_message)
            return;

        let invite_node = muc_message.getChild('invite');
        if (!invite_node)
            return;

        let password = undefined;
        let password_node = muc_message.getChild('password');
        if (password_node)
            password = password_node.getText();
        let room_id = stanza.attrs.from + '/' + bot.client_jid;

        if (!joinedRoomsId.has(getBareRoomId(room_id))) {
            joinedRoomsPasswordMap.set(getBareRoomId(room_id), password);
            xmpp.join(room_id, password);
        }
    };

    function handleMembershipPresence(stanza) {
        let group_type = stanza.getChild('x', 'http://jabber.org/protocol/muc#user');
        if (!group_type)
            return;

        let item = group_type.getChild('item');
        if (!item)
            return;

        let jid = item.attrs.jid;
        if (!jid)
            return;
        let bareJid = jid.split('/')[0];
        if (bareJid !== bot.client_jid)
            return;

        let room_id = stanza.attrs.from;
        if (item.attrs.role === 'none') {
            let status = group_type.getChild('status');
            if (status && (status.attrs.code === '321' || status.attrs.code === '307')) {
                joinedRoomsId.delete(getBareRoomId(room_id));
                joinedRoomsPasswordMap.delete(getBareRoomId(room_id));
                if (joinedPersistRoomsId.has(getBareRoomId(room_id))) {
                    joinedPersistRoomsId.delete(getBareRoomId(room_id));
                    saveLeavePersistRooms(getBareRoomId(room_id));
                }
            }
        } else if (item.attrs.role === 'participant') {
            joinedRoomsId.add(getBareRoomId(room_id));

            sendRoomDiscoQueryIq(room_id, jid);
        }
    };

    function sendRoomDiscoQueryIq(room_id, jid) {
        let from = jid;
        let to = room_id.split('/')[0];
        let disco_id = 'room_disco1';
        let node = to.split('@')[1];
        let iq_stanza = new Stanza('iq', { 'id': disco_id, 'type': 'get', 'to': to, 'from': from });
        iq_stanza.c('query', { xmlns: 'http://jabber.org/protocol/disco#info', 'node': node});
        xmpp.conn.send(iq_stanza);
    };

    function saveJoinPersistRooms(room_id, room_password) {
        let id = MD5(room_id);
        controller.storage.teams.get(id, function(err, room) {
            if (!room) {
                room = {
                    id: id,
                };
            }
            room.room_id = room_id;
            room.password = room_password;
            room.type = 'joined_persist_rooms';
            controller.storage.teams.save(room, function(err, room) {
            });
        });
    }

    function saveLeavePersistRooms(room_id) {
        let id = MD5(room_id);
        controller.storage.teams.delete(id, function(err, room) {
        });
    }

    function getBareRoomId(room_id) {
        return room_id.split('/')[0];
    }
}

module.exports = JabberGroupManager;<|MERGE_RESOLUTION|>--- conflicted
+++ resolved
@@ -1,7 +1,4 @@
-<<<<<<< HEAD
-=======
-const caps = require('node-xmpp-caps');
->>>>>>> cea70edc
+
 const Stanza = require('node-xmpp-client').Stanza;
 const MD5 = require('md5');
 
