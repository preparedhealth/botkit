--- conflicted
+++ resolved
@@ -48,20 +48,15 @@
     ]
   },
   "env": {
-<<<<<<< HEAD
     "es6": true,
     "jest": true,
     "node": true
   },
   "extends": [
     "eslint:recommended"
-  ]
-=======
-    "es6": true
-},
+  ],
   "parserOptions": {
     "ecmaVersion": 9,
     "sourceType": "module"
   }
->>>>>>> 54a87242
 }