var Botkit = require(__dirname + '/CoreBot.js');
var request = require('request');
var crypto = require('crypto');
var bodyParser = require('body-parser');

function Facebookbot(configuration) {

    var api_version = 'v2.11';
    var api_host = configuration.api_host || 'graph.facebook.com';

    var appsecret_proof = getAppSecretProof(configuration.access_token, configuration.app_secret);

    // Create a core botkit bot
    var facebook_botkit = Botkit(configuration || {});

<<<<<<< HEAD
    if (facebook_botkit.config.require_delivery) {

        facebook_botkit.on('message_delivered', function(bot, message) {

            var deliveryMids = message.delivery && message.delivery.mids || [];

            // get list of mids in this message
            for (var m = 0; m < deliveryMids.length; m++) {
                var mid = deliveryMids[m];

                // loop through all active conversations this bot is having
                // and mark messages in conversations as delivered = true
                bot.findConversation(message, function(convo) {
                    if (convo) {
                        for (var s = 0; s < convo.sent.length; s++) {
                            if (convo.sent[s].sent_timestamp <= message.delivery.watermark ||
                                (convo.sent[s].api_response && convo.sent[s].api_response.mid == mid)) {
                                convo.sent[s].delivered = true;
                            }
                        }
                    }
                });
            }

        });

    }

=======
>>>>>>> 7f51d115
    // For backwards-compatability, support the receive_via_postback config option
    // this causes facebook_postback events to be replicated as message_received events
    // allowing them to be heard without subscribing to additional events
    if (facebook_botkit.config.receive_via_postback) {
        facebook_botkit.on('facebook_postback', function(bot, message) {
            facebook_botkit.trigger('message_received', [bot, message]);
        });
    }


    facebook_botkit.middleware.format.use(function(bot, message, platform_message, next) {

        platform_message.recipient = {};
        platform_message.message =  message.sender_action ? undefined : {};

        if (typeof(message.channel) == 'string' && message.channel.match(/\+\d+\(\d\d\d\)\d\d\d\-\d\d\d\d/)) {
            platform_message.recipient.phone_number = message.channel;
        } else {
            platform_message.recipient.id = message.channel;
        }

        if (!message.sender_action) {
            if (message.text) {
                platform_message.message.text = message.text;
            }

            if (message.attachment) {
                platform_message.message.attachment = message.attachment;
            }

            if (message.tag) {
                platform_message.tag = message.tag;
            }

            platform_message.messaging_type = message.messaging_type || 'RESPONSE';

            if (message.sticker_id) {
                platform_message.message.sticker_id = message.sticker_id;
            }

            if (message.quick_replies) {

                // sanitize the length of the title to maximum of 20 chars
                var titleLimit = function(title) {
                    if (title.length > 20) {
                        var newTitle = title.substring(0, 16) + '...';
                        return newTitle;
                    } else {
                        return title;
                    }
                };

                platform_message.message.quick_replies = message.quick_replies.map(function(item) {
                    var quick_reply = {};
                    if (item.content_type === 'text' || !item.content_type) {
                        quick_reply = {
                            content_type: 'text',
                            title: titleLimit(item.title),
                            payload: item.payload,
                            image_url: item.image_url,
                        };
                    } else if (item.content_type === 'location') {
                        quick_reply = {
                            content_type: 'location'
                        };
                    } else {
                        // Future quick replies types
                    }
                    return quick_reply;
                });
            }
        } else {
            platform_message.sender_action = message.sender_action;
        }

        if (message.sender_action) {
            platform_message.sender_action = message.sender_action;
        }

        if (message.notification_type) {
            platform_message.notification_type = message.notification_type;
        }

        next();

    });

    // customize the bot definition, which will be used when new connections
    // spawn!
    facebook_botkit.defineBot(function(botkit, config) {

        var bot = {
            type: 'fb',
            botkit: botkit,
            config: config || {},
            utterances: botkit.utterances,
        };

        bot.send = function(message, cb) {


            //Add Access Token to outgoing request
            message.access_token = configuration.access_token;

            if (facebook_botkit.config.require_appsecret_proof) {
                message.appsecret_proof = appsecret_proof;
            }

            request({
                method: 'POST',
                json: true,
                headers: {
                    'content-type': 'application/json',
                },
                body: message,
                uri: 'https://' + api_host + '/' + api_version + '/me/messages'
            },
                function(err, res, body) {

                    if (err) {
                        botkit.debug('WEBHOOK ERROR', err);
                        return cb && cb(err);
                    }

                    if (body.error) {
                        botkit.debug('API ERROR', body.error);
                        return cb && cb(body.error);
                    }

                    botkit.debug('WEBHOOK SUCCESS', body);
                    cb && cb(null, body);
                });
        };

        bot.startTyping = function(src, cb) {
            var msg = {};
            msg.channel = src.channel;
            msg.sender_action = 'typing_on';
            bot.say(msg, cb);
        };

        bot.stopTyping = function(src, cb) {
            var msg = {};
            msg.channel = src.channel;
            msg.sender_action = 'typing_off';
            bot.say(msg, cb);
        };

        bot.replyWithTyping = function(src, resp, cb) {
            var textLength;

            if (typeof(resp) == 'string') {
                textLength = resp.length;
            } else if (resp.text) {
                textLength = resp.text.length;
            } else {
                textLength = 80; //default attachement text length
            }

            var avgWPM = 85;
            var avgCPM = avgWPM * 7;

            var typingLength = Math.min(Math.floor(textLength / (avgCPM / 60)) * 1000, 5000);

            bot.startTyping(src, function(err) {
                if (err) console.log(err);
                setTimeout(function() {
                    bot.reply(src, resp, cb);
                }, typingLength);
            });

        };

        bot.reply = function(src, resp, cb) {
            var msg = {};

            if (typeof(resp) == 'string') {
                msg.text = resp;
            } else {
                msg = resp;
            }

            msg.channel = src.channel;
            msg.to = src.user;

            bot.say(msg, cb);
        };

        bot.findConversation = function(message, cb) {
            botkit.debug('CUSTOM FIND CONVO', message.user, message.channel);
            for (var t = 0; t < botkit.tasks.length; t++) {
                for (var c = 0; c < botkit.tasks[t].convos.length; c++) {
                    if (
                        botkit.tasks[t].convos[c].isActive() &&
                        botkit.tasks[t].convos[c].source_message.user == message.user
                    ) {
                        botkit.debug('FOUND EXISTING CONVO!');
                        cb(botkit.tasks[t].convos[c]);
                        return;
                    }
                }
            }

            cb();
        };

        // return info about the specific instance of this bot
        // including identity information, and any other info that is relevant
        bot.getInstanceInfo = function(cb) {
            return facebook_botkit.getInstanceInfo(cb);
        };

        bot.getMessageUser = function(message, cb) {
            return new Promise(function(resolve, reject) {
                facebook_botkit.api.user_profile(message.user).then(function(identity) {

                    // normalize this into what botkit wants to see
                    var profile = {
                        id: message.user,
                        username: identity.first_name + ' ' + identity.last_name,
                        first_name: identity.first_name,
                        last_name: identity.last_name,
                        full_name: identity.first_name + ' ' + identity.last_name,
                        email: identity.email || null,
                        gender: identity.gender,
                        timezone_offset: identity.timezone,
                    };

                    if (cb) {
                        cb(null, profile);
                    }
                    resolve(profile);

                }).catch(function(err) {
                    if (cb) {
                        cb(err);
                    }
                    reject(err);
                });
            });

        };




        return bot;
    });

    // return info about the specific instance of this bot
    // including identity information, and any other info that is relevant
    // unlike other platforms, this has to live on the controller
    // so that we can use it before a bot is spawned!
    facebook_botkit.getInstanceInfo = function(cb) {
        return new Promise(function(resolve, reject) {
            var uri = 'https://' + api_host + '/' + api_version + '/me?access_token=' + configuration.access_token;

            var instance = {
                identity: {},
                team: {},
            };

            if (facebook_botkit.config.require_appsecret_proof) {
                uri += '&appsecret_proof=' + appsecret_proof;
            }

            request.get(uri,
                {},
                function(err, res, body) {
                    if (err) {
                        if (cb) cb(err);
                        return reject(err);
                    } else {

                        var identity = null;
                        try {
                            identity = JSON.parse(body);
                        } catch (err) {
                            if (cb) cb(err);
                            return reject(err);
                        }

                        // for facebook, the bot and the page have the same identity
                        instance.identity.name = identity.name;
                        instance.identity.id = identity.id;

                        instance.team.name = identity.name;
                        instance.team.url = 'http://facebook.com/' + identity.id;
                        instance.team.id = identity.id;

                        if (cb) cb(null, instance);
                        resolve(instance);
                    }
                });
        });
    };

    // set up a web route for receiving outgoing webhooks and/or slash commands
    facebook_botkit.createWebhookEndpoints = function(webserver, bot, cb) {

        facebook_botkit.log(
            '** Serving webhook endpoints for Messenger Platform at: ' +
            'http://' + facebook_botkit.config.hostname + ':' + facebook_botkit.config.port + '/facebook/receive');
        webserver.post('/facebook/receive', function(req, res) {
            res.send('ok');
            facebook_botkit.handleWebhookPayload(req, res, bot);
        });

        webserver.get('/facebook/receive', function(req, res) {
            if (req.query['hub.mode'] == 'subscribe') {
                if (req.query['hub.verify_token'] == configuration.verify_token) {
                    res.send(req.query['hub.challenge']);
                } else {
                    res.send('OK');
                }
            }
        });

        if (cb) {
            cb();
        }

        return facebook_botkit;
    };

    facebook_botkit.handleWebhookPayload = function(req, res, bot) {

        var payload = req.body;

        // facebook may send more than 1 message payload at a time
        // we split these up into multiple message objects for ingestion
        if (payload.entry) {
            for (var e = 0; e < payload.entry.length; e++) {
                var payload_entry = '';

                if (payload.entry[e].changes) {
                    payload_entry = payload.entry[e].changes;
                } else if (payload.entry[e].messaging) {
                    payload_entry = payload.entry[e].messaging;
                }

                if (payload_entry) {
                    for (var m = 0; m < payload_entry.length; m++) {
                        facebook_botkit.ingest(bot, payload_entry[m], res);
                    }
                }
                if (payload.entry[e].standby) {
                    for (var s = 0; s < payload.entry[e].standby.length; s++) {
                        var standby_message = payload.entry[e].standby[s];
                        standby_message.standby = true;
                        facebook_botkit.ingest(bot, standby_message, res);
                    }
                }
            }
        }

    };

    facebook_botkit.middleware.spawn.use(function(worker, next) {

        // copy the identity that we get when the app initially boots up
        // into the specific bot instance
        worker.identity = facebook_botkit.identity;
        next();

    });

    // universal normalizing steps
    // handle normal messages from users (text, stickers, files, etc count!)
    facebook_botkit.middleware.normalize.use(function normalizeMessage(bot, message, next) {

        // handle normalization for sessions events
        if (message.field && message.field == 'sessions') {
            message.user = message.value.actor_id;
            message.channel = message.value.actor_id;

            // copy facebook specific features
            message.page = message.value;

            // set the event type
            message.type = message.value.event.toLowerCase();
        } else {

            //  in case of Checkbox Plug-in sender.id is not present, instead we should look at optin.user_ref
            if (!message.sender && message.optin && message.optin.user_ref) {
                message.sender = {id: message.optin.user_ref};
            }

            // capture the user ID
            message.user = message.sender.id;

            // since there are only 1:1 channels on Facebook, the channel id is set to the user id
            message.channel = message.sender.id;

            // copy over some facebook specific features
            message.page = message.recipient.id;
        }

        next();
    });

    // handle normal messages from users (text, stickers, files, etc count!)
    facebook_botkit.middleware.normalize.use(function handleMessage(bot, message, next) {
        if (message.message) {

            // capture the message text
            message.text = message.message.text;

            // copy over some facebook specific features
            message.seq = message.message.seq;
            message.is_echo = message.message.is_echo;
            message.mid = message.message.mid;
            message.sticker_id = message.message.sticker_id;
            message.attachments = message.message.attachments;
            message.quick_reply = message.message.quick_reply;
            message.nlp = message.message.nlp;
        }

        next();

    });

    // handle postback messages (when a user clicks a button)
    facebook_botkit.middleware.normalize.use(function handlePostback(bot, message, next) {

        if (message.postback) {

            message.text = message.postback.payload;
            message.payload = message.postback.payload;

            message.referral = message.postback.referral;

            message.type = 'facebook_postback';

        }

        next();

    });

    // handle message sub-types
    facebook_botkit.middleware.categorize.use(function handleOptIn(bot, message, next) {

        if (message.optin) {
            message.type = 'facebook_optin';
        }
        if (message.delivery) {
            message.type = 'message_delivered';
        }
        if (message.read) {
            message.type = 'message_read';
        }
        if (message.referral) {
            message.type = 'facebook_referral';
        }
        if (message.account_linking) {
            message.type = 'facebook_account_linking';
        }
        if (message.is_echo) {
            message.type = 'message_echo';
        }

        next();

    });

<<<<<<< HEAD
    /* Facebook Handover Protocol categorize middleware */
    facebook_botkit.middleware.categorize.use(function threadControl(bot, message, next) {

        if (message.app_roles) {
            message.type = 'facebook_app_roles';
        }
        if (message.standby) {
            message.type = 'standby';
        }
        if (message.pass_thread_control) {
            message.type = 'facebook_receive_thread_control';
        }
        if (message.take_thread_control) {
            message.type = 'facebook_lose_thread_control';
        }

        next();

    });
=======
    // handle delivery messages
    facebook_botkit.middleware.receive.use(function handleDelivery(bot, message, next) {

		    if (message.type === 'message_delivered' && facebook_botkit.config.require_delivery) {
				    // get list of mids in this message
				    for (var m = 0; m < message.delivery.mids.length; m++) {
                var mid = message.delivery.mids[m];

                // loop through all active conversations this bot is having
                // and mark messages in conversations as delivered = true
                bot.findConversation(message, function(convo) {
                    if (convo) {
                        for (var s = 0; s < convo.sent.length; s++) {
                    				if (convo.sent[s].sent_timestamp <= message.delivery.watermark ||
              								(convo.sent[s].api_response && convo.sent[s].api_response.message_id == mid)) {
              								convo.sent[s].delivered = true;
              							}
							           }
                    }
                });
            }
        }

    	  next();
	  });

>>>>>>> 7f51d115

    facebook_botkit.on('webserver_up', function(webserver) {

        // Validate that requests come from facebook, and abort on validation errors
        if (facebook_botkit.config.validate_requests === true) {
            // Load verify middleware just for post route on our receive webhook, and catch any errors it might throw to prevent the request from being parsed further.
            webserver.post('/facebook/receive', bodyParser.json({verify: verifyRequest}));
            webserver.use(abortOnValidationError);
        }


    });

    var messenger_profile_api = {
        greeting: function(payload) {
            var message = {
                'greeting': []
            };
            if (Array.isArray(payload)) {
                message.greeting = payload;
            } else {
                message.greeting.push({
                    'locale': 'default',
                    'text': payload
                });
            }
            facebook_botkit.api.messenger_profile.postAPI(message);
        },
        delete_greeting: function() {
            facebook_botkit.api.messenger_profile.deleteAPI('greeting');
        },
        get_greeting: function(cb) {
            facebook_botkit.api.messenger_profile.getAPI('greeting', cb);
        },
        get_started: function(payload) {
            var message = {
                'get_started': {
                    'payload': payload
                }
            };
            facebook_botkit.api.messenger_profile.postAPI(message);
        },
        delete_get_started: function() {
            facebook_botkit.api.messenger_profile.deleteAPI('get_started');
        },
        get_get_started: function(cb) {
            facebook_botkit.api.messenger_profile.getAPI('get_started', cb);
        },
        menu: function(payload) {
            var messege = {
                persistent_menu: payload
            };
            facebook_botkit.api.messenger_profile.postAPI(messege);
        },
        delete_menu: function() {
            facebook_botkit.api.messenger_profile.deleteAPI('persistent_menu');
        },
        get_menu: function(cb) {
            facebook_botkit.api.messenger_profile.getAPI('persistent_menu', cb);
        },
        account_linking: function(payload) {
            var message = {
                'account_linking_url': payload
            };
            facebook_botkit.api.messenger_profile.postAPI(message);
        },
        delete_account_linking: function() {
            facebook_botkit.api.messenger_profile.deleteAPI('account_linking_url');
        },
        get_account_linking: function(cb) {
            facebook_botkit.api.messenger_profile.getAPI('account_linking_url', cb);
        },
        domain_whitelist: function(payload) {
            var message = {
                'whitelisted_domains': Array.isArray(payload) ? payload : [payload]
            };
            facebook_botkit.api.messenger_profile.postAPI(message);
        },
        delete_domain_whitelist: function() {
            facebook_botkit.api.messenger_profile.deleteAPI('whitelisted_domains');
        },
        get_domain_whitelist: function(cb) {
            facebook_botkit.api.messenger_profile.getAPI('whitelisted_domains', cb);
        },
        target_audience: function(payload) {
            var message = {
                'target_audience': payload
            };
            facebook_botkit.api.messenger_profile.postAPI(message);
        },
        delete_target_audience: function() {
            facebook_botkit.api.messenger_profile.deleteAPI('target_audience');
        },
        get_target_audience: function(cb) {
            facebook_botkit.api.messenger_profile.getAPI('target_audience', cb);
        },
        home_url: function(payload) {
            var message = {
                home_url: payload
            };
            facebook_botkit.api.messenger_profile.postAPI(message);
        },
        delete_home_url: function() {
            facebook_botkit.api.messenger_profile.deleteAPI('home_url');
        },
        get_home_url: function(cb) {
            facebook_botkit.api.messenger_profile.getAPI('home_url', cb);
        },
        postAPI: function(message) {
            var uri = 'https://' + api_host + '/' + api_version + '/me/messenger_profile?access_token=' + configuration.access_token;

            if (facebook_botkit.config.require_appsecret_proof) {
                uri += '&appsecret_proof=' + appsecret_proof;
            }

            request.post(uri,
                {form: message},
                function(err, res, body) {
                    if (err) {
                        facebook_botkit.log('Could not configure messenger profile');
                    } else {

                        var results = null;
                        try {
                            results = JSON.parse(body);
                        } catch (err) {
                            facebook_botkit.log('ERROR in messenger profile API call: Could not parse JSON', err, body);
                        }

                        if (results) {
                            if (results.error) {
                                facebook_botkit.log('ERROR in messenger profile API call: ', results.error.message);
                            } else {
                                facebook_botkit.debug('Successfully configured messenger profile', body);
                            }
                        }
                    }
                });
        },
        deleteAPI: function(type) {
            var uri = 'https://' + api_host + '/' + api_version + '/me/messenger_profile?access_token=' + configuration.access_token;

            var message = {
                'fields': [type]
            };

            if (facebook_botkit.config.require_appsecret_proof) {
                uri += '&appsecret_proof=' + appsecret_proof;
            }

            request.delete(uri,
                {form: message},
                function(err, res, body) {
                    if (err) {
                        facebook_botkit.log('Could not configure messenger profile');
                    } else {
                        facebook_botkit.debug('Successfully configured messenger profile', message);
                    }
                });
        },
        getAPI: function(fields, cb) {
            var uri = 'https://' + api_host + '/' + api_version + '/me/messenger_profile?fields=' + fields + '&access_token=' + configuration.access_token;

            if (facebook_botkit.config.require_appsecret_proof) {
                uri += '&appsecret_proof=' + appsecret_proof;
            }

            request.get(uri,
                function(err, res, body) {
                    if (err) {
                        facebook_botkit.log('Could not get messenger profile');
                        cb(err);
                    } else {
                        facebook_botkit.debug('Successfully got messenger profile ', body);
                        cb(null, body);
                    }
                });
        },
        get_messenger_code: function(image_size, cb, ref) {
            var uri = 'https://' + api_host + '/' + api_version + '/me/messenger_codes?access_token=' + configuration.access_token;

            var message = {
                'type': 'standard',
                'image_size': image_size || 1000
            };

            if (ref) {
                message.data = {'ref': ref};
            }

            if (facebook_botkit.config.require_appsecret_proof) {
                uri += '&appsecret_proof=' + appsecret_proof;
            }
            request.post(uri,
                {form: message},
                function(err, res, body) {
                    if (err) {
                        facebook_botkit.log('Could not configure get messenger code');
                        cb(err);
                    } else {

                        var results = null;
                        try {
                            results = JSON.parse(body);
                        } catch (err) {
                            facebook_botkit.log('ERROR in messenger code API call: Could not parse JSON', err, body);
                            cb(err);
                        }

                        if (results) {
                            if (results.error) {
                                facebook_botkit.log('ERROR in messenger code API call: ', results.error.message);
                                cb(results.error);
                            } else {
                                var uri = results.uri;
                                facebook_botkit.log('Successfully got messenger code', uri);
                                cb(null, uri);
                            }
                        }
                    }
                });
        }
    };

    var attachment_upload_api = {
        upload: function(attachment, cb) {
            var uri = 'https://' + api_host + '/' + api_version + '/me/message_attachments?access_token=' + configuration.access_token;

            var message = {
                message: {
                    attachment: attachment
                }
            };

            if (facebook_botkit.config.require_appsecret_proof) {
                uri += '&appsecret_proof=' + appsecret_proof;
            }

            request.post(uri,
                { form: message },
                function(err, res, body) {
                    if (err) {
                        facebook_botkit.log('Could not upload attachment');
                        cb(err);
                    } else {

                        var results = null;
                        try {
                            results = JSON.parse(body);
                        } catch (err) {
                            facebook_botkit.log('ERROR in attachment upload API call: Could not parse JSON', err, body);
                            cb(err);
                        }

                        if (results) {
                            if (results.error) {
                                facebook_botkit.log('ERROR in attachment upload API call: ', results.error.message);
                                cb(results.error);
                            } else {
                                var attachment_id = results.attachment_id;
                                facebook_botkit.log('Successfully got attachment id ', attachment_id);
                                cb(null, attachment_id);
                            }
                        }
                    }
                });
        }

    };

    var tags = {
        get_all: function(cb) {
            var uri = 'https://' + api_host + '/' + api_version + '/page_message_tags?access_token=' + configuration.access_token;

            if (facebook_botkit.config.require_appsecret_proof) {
                uri += '&appsecret_proof=' + appsecret_proof;
            }

            request.get(uri,
                function(err, res, body) {
                    if (err) {
                        facebook_botkit.log('Could not get tags list');
                    } else {

                        var results = null;
                        try {
                            results = JSON.parse(body);
                        } catch (err) {
                            facebook_botkit.log('ERROR in page message tags call: Could not parse JSON', err, body);
                        }

                        if (results) {
                            if (results.error) {
                                facebook_botkit.log('ERROR in page message tags: ', results.error.message);
                            } else {
                                facebook_botkit.debug('Successfully call page message tags', body);
                                cb(results);
                            }
                        }
                    }
                });
        }
    };

    var nlp = {
        enable: function(custom_token) {
            facebook_botkit.api.nlp.postAPI(true, custom_token);
        },
        disable: function(custom_token) {
            facebook_botkit.api.nlp.postAPI(false, custom_token);
        },
        postAPI: function(value, custom_token) {
            var uri = 'https://' + api_host + '/' + api_version + '/me/nlp_configs?nlp_enabled=' + value + '&access_token=' + configuration.access_token;

            if (custom_token) {
                uri += '&custom_token=' + custom_token;
            }

            if (facebook_botkit.config.require_appsecret_proof) {
                uri += '&appsecret_proof=' + appsecret_proof;
            }

            request.post(uri, {},
                function(err, res, body) {
                    if (err) {
                        facebook_botkit.log('Could not enable/disable build-in NLP');
                    } else {

                        var results = null;
                        try {
                            results = JSON.parse(body);
                        } catch (err) {
                            facebook_botkit.log('ERROR in build-in NLP API call: Could not parse JSON', err, body);
                        }

                        if (results) {
                            if (results.error) {
                                facebook_botkit.log('ERROR in build-in API call: ', results.error.message);
                            } else {
                                facebook_botkit.debug('Successfully enable/disable build-in NLP', body);
                            }
                        }
                    }
                });
        }
    };

    var user_profile = function(uid, fields, cb) {
        if (!fields) {
            fields = 'first_name,last_name,timezone,gender,locale,email';
        }
        return new Promise(function(resolve, reject) {
            var uri = 'https://' + api_host + '/' + api_version + '/' + uid + '?fields=' + fields + '&access_token=' + configuration.access_token;

            if (facebook_botkit.config.require_appsecret_proof) {
                uri += '&appsecret_proof=' + appsecret_proof;
            }

            request.get(uri, {},
                function(err, res, body) {
                    if (err) {
                        facebook_botkit.log('Could not get user profile:', err);
                        if (cb) {
                            cb(err);
                        } else {
                            reject(err);
                        }
                        return;
                    } else {

                        var results = null;
                        try {
                            results = JSON.parse(body);
                        } catch (err) {
                            facebook_botkit.log('ERROR in user profile call: Could not parse JSON', err, body);
                            if (cb) {
                                cb(err);
                            } else {
                                reject(err);
                            }
                            return;
                        }

                        if (results) {
                            if (results.error) {
                                facebook_botkit.log('ERROR in user profile API call: ', results.error.message);
                                if (cb) {
                                    cb(results.error);
                                } else {
                                    reject(results.error);
                                }
                            } else {
                                if (cb) {
                                    cb(null, results);
                                } else {
                                    resolve(results);
                                }
                            }
                        }
                    }
                });
        });
    };

    var insights_api = {
        get_insights: function(metrics, since, until, cb) {
            var uri = 'https://' + api_host + '/v2.8/me/insights?access_token=' + configuration.access_token;

            if (metrics) {
                if (typeof(metrics) == 'string') {
                    uri += '&metric=' + metrics;
                } else {
                    uri += '&metric=' + metrics.join(',');
                }
            }

            if (since) {
                uri += '&since=' + since;
            }

            if (until) {
                uri += '&until=' + until;
            }

            request({
                method: 'GET',
                json: true,
                uri: uri
            }, function(err, res, body) {
                if (err) {
                    facebook_botkit.log('Could not call Facebook Insights API', err);
                    cb(err);
                } else {
                    if (body.error) {
                        facebook_botkit.log('ERROR in Facebook Insights API call: ', body.error.message);
                        cb(body.error);
                    } else {
                        facebook_botkit.log('Successfully got Facebook Insights API');
                        cb(null, body);
                    }
                }
            });
        }
    };


    var handover = {
        get_secondary_receivers_list: function(fields, cb) {
            request.get({
                url: 'https://' + api_host + '/v2.6/me/secondary_receivers',
                qs: {
                    fields: typeof(fields) == 'string' ? fields : fields.join(','),
                    access_token: configuration.access_token
                },
                json: true
            }, function(err, res, body) {
                if (err) {
                    facebook_botkit.log('Could not get secondary receivers list');
                    cb && cb(err);
                } else {
                    if (body.error) {
                        facebook_botkit.log('ERROR in secondary receivers list: ', body.error.message);
                        cb && cb(body.error);
                    } else {
                        facebook_botkit.debug('Successfully getting secondary receivers list', body);
                        cb && cb(null, body);
                    }
                }
            });
        },
        take_thread_control: function(recipient, metadata, cb) {
            var request_body = {
                recipient: {
                    id: recipient
                },
                metadata: metadata
            };
            request.post({
                url: 'https://' + api_host + '/v2.6/me/take_thread_control',
                qs: {
                    access_token: configuration.access_token
                },
                body: request_body,
                json: true
            }, function(err, res, body) {
                if (err) {
                    facebook_botkit.log('Could not take thread control');
                    cb && cb(err);
                } else {
                    if (body.error) {
                        facebook_botkit.log('ERROR in take thread control API call: ', body.error.message);
                        cb && cb(body.error);
                    } else {
                        facebook_botkit.debug('Successfully taken thread control', body);
                        cb && cb(null, body);
                    }
                }
            });
        },
        pass_thread_control: function(recipient, target, metadata, cb) {
            var request_body = {
                recipient: {
                    id: recipient
                },
                target_app_id: target,
                metadata: metadata
            };
            request.post({
                url: 'https://' + api_host + '/v2.6/me/pass_thread_control',
                qs: {
                    access_token: configuration.access_token
                },
                body: request_body,
                json: true
            }, function(err, res, body) {
                if (err) {
                    facebook_botkit.log('Could not pass thread control');
                    cb && cb(err);
                } else {
                    if (body.error) {
                        facebook_botkit.log('ERROR in pass thread control API call: ', body.error.message);
                        cb && cb(body.error);
                    } else {
                        facebook_botkit.debug('Successfully past thread control', body);
                        cb && cb(null, body);
                    }
                }
            });
        }
    };
    var broadcast_api = {
        create_message_creative: function(message, cb) {
            var uri = 'https://' + api_host + '/' + api_version + '/me/message_creatives?access_token=' + configuration.access_token;

            var messageToBroadcast = {};

            if (typeof(message) == 'string') {
                messageToBroadcast.text = message;
            } else {
                messageToBroadcast = message;
            }

            var body = {
                'messages': [messageToBroadcast]
            };

            request({
                method: 'POST',
                json: true,
                body: body,
                uri: uri
            }, function(err, res, body) {
                if (err) {
                    facebook_botkit.log('Could not Create a broadcast message');
                    cb(err);
                } else {
                    if (body.error) {
                        facebook_botkit.log('ERROR in creating a broadcast message call: ', body.error);
                        cb(body.error);
                    } else {
                        facebook_botkit.debug('Successfully create a broadcast message', body);
                        cb(null, body);
                    }
                }
            });
        },
        send: function(message_creative_id, custom_label_id, cb) {
            var uri = 'https://' + api_host + '/' + api_version + '/me/broadcast_messages?access_token=' + configuration.access_token;

            var body = {
                'message_creative_id': message_creative_id
            };

            if (custom_label_id) {
                body.custom_label_id = custom_label_id;
            }

            request({
                method: 'POST',
                json: true,
                body: body,
                uri: uri
            }, function(err, res, body) {
                if (err) {
                    facebook_botkit.log('Could not send the broadcast message');
                    cb(err);
                } else {
                    if (body.error) {
                        facebook_botkit.log('ERROR in sending the broadcast message call : ', body.error);
                        cb(body.error);
                    } else {
                        facebook_botkit.debug('Successfully send the broadcast message', body);
                        cb(null, body);
                    }
                }
            });
        },
        get_broadcast_metrics: function(broadcast_id, cb) {
            var uri = 'https://' + api_host + '/' + api_version + '/' + broadcast_id + '/insights/messages_sent?access_token=' + configuration.access_token;

            request({
                method: 'GET',
                json: true,
                uri: uri
            }, function(err, res, body) {
                if (err) {
                    facebook_botkit.log('Could not send a broadcast message');
                    cb(err);
                } else {
                    if (body.error) {
                        facebook_botkit.log('ERROR in getting broadcast metrics call : ', body.error.message);
                        cb(body.error);
                    } else {
                        facebook_botkit.log('Successfully get broadcast metrics ');
                        cb(null, body);
                    }
                }
            });
        },
        create_label: function(name, cb) {
            var uri = 'https://' + api_host + '/' + api_version + '/me/custom_labels?access_token=' + configuration.access_token;

            var body = {
                'name': name
            };

            request({
                method: 'POST',
                json: true,
                body: body,
                uri: uri
            }, function(err, res, body) {
                if (err) {
                    facebook_botkit.log('Could not create label to target broadcast messages');
                    cb(err);
                } else {
                    if (body.error) {
                        facebook_botkit.log('ERROR in creating label to target broadcast messages call : ', body.error);
                        cb(body.error);
                    } else {
                        facebook_botkit.debug('Successfully create label to target broadcast messages', body);
                        cb(null, body);
                    }
                }
            });
        },
        add_user_to_label: function(user, label_id, cb) {
            var uri = 'https://' + api_host + '/' + api_version + '/' + label_id + '/label?access_token=' + configuration.access_token;

            var body = {
                'user': user
            };

            request({
                method: 'POST',
                json: true,
                body: body,
                uri: uri
            }, function(err, res, body) {
                if (err) {
                    facebook_botkit.log('Could not add a user to a label');
                    cb(err);
                } else {
                    if (body.error) {
                        facebook_botkit.log('ERROR in adding a user to a label API call : ', body.error);
                        cb(body.error);
                    } else {
                        facebook_botkit.debug('Successfully add a user to a label', body);
                        cb(null, body);
                    }
                }
            });
        },
        remove_user_from_label: function(user, label_id, cb) {
            var uri = 'https://' + api_host + '/' + api_version + '/' + label_id + '/label?access_token=' + configuration.access_token;

            var body = {
                'user': user
            };

            request({
                method: 'DELETE',
                json: true,
                body: body,
                uri: uri
            }, function(err, res, body) {
                if (err) {
                    facebook_botkit.log('Could not remove a user from a label');
                    cb(err);
                } else {
                    if (body.error) {
                        facebook_botkit.log('ERROR in removing a user from a label API call : ', body.error);
                        cb(body.error);
                    } else {
                        facebook_botkit.debug('Successfully remove a user from a label', body);
                        cb(null, body);
                    }
                }
            });
        },
        get_labels_by_user: function(user, cb) {
            var uri = 'https://' + api_host + '/' + api_version + '/' + user + '/custom_labels?access_token=' + configuration.access_token;

            request({
                method: 'GET',
                json: true,
                uri: uri
            }, function(err, res, body) {
                if (err) {
                    facebook_botkit.log('Could not get user associated labels');
                    cb(err);
                } else {
                    if (body.error) {
                        facebook_botkit.log('ERROR in getting user associated labels API call : ', body.error.message);
                        cb(body.error);
                    } else {
                        facebook_botkit.log('Successfully get user associated labels');
                        cb(null, body);
                    }
                }
            });
        },
        get_label_details: function(label_id, fields, cb) {
            var uri = 'https://' + api_host + '/' + api_version + '/' + label_id + '?access_token=' + configuration.access_token;

            if (fields && fields.length > 0) {
                uri += '&fields=' + fields.join(',');
            }

            request({
                method: 'GET',
                json: true,
                uri: uri
            }, function(err, res, body) {
                if (err) {
                    facebook_botkit.log('Could not get label details');
                    cb(err);
                } else {
                    if (body.error) {
                        facebook_botkit.log('ERROR in getting label details call : ', body.error.message);
                        cb(body.error);
                    } else {
                        facebook_botkit.log('Successfully get label details');
                        cb(null, body);
                    }
                }
            });
        },
        get_all_labels: function(fields, cb) {
            var uri = 'https://' + api_host + '/' + api_version + '/me/custom_labels?access_token=' + configuration.access_token;

            if (fields && fields.length > 0) {
                uri += '&fields=' + fields.join(',');
            }

            request({
                method: 'GET',
                json: true,
                uri: uri
            }, function(err, res, body) {
                if (err) {
                    facebook_botkit.log('Could not get labels');
                    cb(err);
                } else {
                    if (body.error) {
                        facebook_botkit.log('ERROR in getting labels call : ', body.error.message);
                        cb(body.error);
                    } else {
                        facebook_botkit.log('Successfully get labels');
                        cb(null, body);
                    }
                }
            });
        },
        remove_label: function(label_id, cb) {
            var uri = 'https://' + api_host + '/' + api_version + '/' + label_id + '?access_token=' + configuration.access_token;

            request({
                method: 'DELETE',
                json: true,
                body: {},
                uri: uri
            }, function(err, res, body) {
                if (err) {
                    facebook_botkit.log('Could not remove label');
                    cb(err);
                } else {
                    if (body.error) {
                        facebook_botkit.log('ERROR in removing label API call : ', body.error);
                        cb(body.error);
                    } else {
                        facebook_botkit.debug('Successfully remove label', body);
                        cb(null, body);
                    }
                }
            });
        }
    };


    facebook_botkit.api = {
        'user_profile': user_profile,
        'messenger_profile': messenger_profile_api,
        'thread_settings': messenger_profile_api,
        'attachment_upload': attachment_upload_api,
        'nlp': nlp,
        'tags': tags,
        'handover': handover,
        'broadcast': broadcast_api,
        'insights': insights_api
    };


    // Verifies the SHA1 signature of the raw request payload before bodyParser parses it
    // Will abort parsing if signature is invalid, and pass a generic error to response
    function verifyRequest(req, res, buf, encoding) {
        var expected = req.headers['x-hub-signature'];
        var calculated = getSignature(buf);
        if (expected !== calculated) {
            throw new Error('Invalid signature on incoming request');
        } else {
            // facebook_botkit.debug('** X-Hub Verification successful!')
        }
    }

    function getSignature(buf) {
        var hmac = crypto.createHmac('sha1', facebook_botkit.config.app_secret);
        hmac.update(buf, 'utf-8');
        return 'sha1=' + hmac.digest('hex');
    }

    function getAppSecretProof(access_token, app_secret) {
        var hmac = crypto.createHmac('sha256', app_secret || '');
        return hmac.update(access_token).digest('hex');
    }

    function abortOnValidationError(err, req, res, next) {
        if (err) {
            facebook_botkit.log('** Invalid X-HUB signature on incoming request!');
            facebook_botkit.debug('** X-HUB Validation Error:', err);
            res.status(400).send({
                error: 'Invalid signature.'
            });
        } else {
            next();
        }
    }


    facebook_botkit.getInstanceInfo().then(function(instance) {

        facebook_botkit.identity = instance.identity;

    }).catch(function(err) {

        console.error('Could not load bot identity!');
        throw new Error(err);

    });



    facebook_botkit.startTicking();


    return facebook_botkit;
};

module.exports = Facebookbot;<|MERGE_RESOLUTION|>--- conflicted
+++ resolved
@@ -13,37 +13,7 @@
     // Create a core botkit bot
     var facebook_botkit = Botkit(configuration || {});
 
-<<<<<<< HEAD
-    if (facebook_botkit.config.require_delivery) {
-
-        facebook_botkit.on('message_delivered', function(bot, message) {
-
-            var deliveryMids = message.delivery && message.delivery.mids || [];
-
-            // get list of mids in this message
-            for (var m = 0; m < deliveryMids.length; m++) {
-                var mid = deliveryMids[m];
-
-                // loop through all active conversations this bot is having
-                // and mark messages in conversations as delivered = true
-                bot.findConversation(message, function(convo) {
-                    if (convo) {
-                        for (var s = 0; s < convo.sent.length; s++) {
-                            if (convo.sent[s].sent_timestamp <= message.delivery.watermark ||
-                                (convo.sent[s].api_response && convo.sent[s].api_response.mid == mid)) {
-                                convo.sent[s].delivered = true;
-                            }
-                        }
-                    }
-                });
-            }
-
-        });
-
-    }
-
-=======
->>>>>>> 7f51d115
+
     // For backwards-compatability, support the receive_via_postback config option
     // this causes facebook_postback events to be replicated as message_received events
     // allowing them to be heard without subscribing to additional events
@@ -510,7 +480,6 @@
 
     });
 
-<<<<<<< HEAD
     /* Facebook Handover Protocol categorize middleware */
     facebook_botkit.middleware.categorize.use(function threadControl(bot, message, next) {
 
@@ -530,7 +499,7 @@
         next();
 
     });
-=======
+
     // handle delivery messages
     facebook_botkit.middleware.receive.use(function handleDelivery(bot, message, next) {
 
@@ -556,8 +525,6 @@
 
     	  next();
 	  });
-
->>>>>>> 7f51d115
 
     facebook_botkit.on('webserver_up', function(webserver) {
 
